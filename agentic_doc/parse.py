--- conflicted
+++ resolved
@@ -25,12 +25,9 @@
     T,
     Timer,
     create_metadata_model,
-<<<<<<< HEAD
     dump_parsed_doc_json,
-=======
     FigureCaptioningType,
     SplitType,
->>>>>>> ab261e57
 )
 from agentic_doc.config import Settings, get_settings, ParseConfig
 from agentic_doc.connectors import BaseConnector, ConnectorConfig, create_connector

--- conflicted
+++ resolved
@@ -17,6 +17,7 @@
 import jsonschema
 from pypdf import PdfReader
 from dicttoxml import dicttoxml
+import xmltodict
 
 from agentic_doc.common import (
     Document,
@@ -137,7 +138,7 @@
 
     # Convert results to ParsedDocument objects
     return _convert_to_parsed_documents(
-        parse_results, result_save_dir, extraction_model, extraction_schema
+        parse_results, result_save_dir, extraction_model, extraction_schema, config
     )
 
 
@@ -202,11 +203,39 @@
     return [temp_file_path]
 
 
+def fix_xml_dict(data, parent_key=None):
+    """Convert XML dict structure back to original JSON structure"""
+    if isinstance(data, dict):
+        # Handle xmltodict's list conversion - when XML has multiple items with same tag
+        if 'item' in data and isinstance(data['item'], list):
+            return [fix_xml_dict(item) for item in data['item']]
+        elif 'item' in data:  # Single item case
+            return [fix_xml_dict(data['item'])]
+        else:
+            result = {}
+            for k, v in data.items():
+                if k == '@type' or k.startswith('@'):  # Skip XML attributes
+                    continue
+                result[k] = fix_xml_dict(v, k)
+            return result
+    elif isinstance(data, list):
+        return [fix_xml_dict(item) for item in data]
+    elif data is None:
+        # Handle fields that should be empty lists when None
+        if parent_key in ['errors', 'grounding', 'chunks']:
+            return []
+        elif parent_key in ['extraction', 'extraction_metadata']:
+            return {}
+        return None
+    else:
+        return data
+
 def _convert_to_parsed_documents(
     parse_results: Union[List[ParsedDocument[T]], List[Path]],
     result_save_dir: Optional[Union[str, Path]],
     extraction_model: Optional[type[T]] = None,
     extraction_schema: Optional[dict[str, Any]] = None,
+    config: Optional[ParseConfig] = None,
 ) -> List[ParsedDocument[T]]:
     """Convert parse results to ParsedDocument objects."""
     parsed_docs = []
@@ -215,8 +244,13 @@
         if isinstance(result, ParsedDocument):
             parsed_docs.append(result)
         elif isinstance(result, Path):
-            with open(result, encoding="utf-8") as f:
-                data = json.load(f)
+            if config.output_xml:
+                with open(result, 'r') as f:
+                    data = xmltodict.parse(f.read())
+                    data = fix_xml_dict(data['root'])
+            else:
+                with open(result, encoding="utf-8") as f:
+                    data = json.load(f)
 
             if extraction_model and "extraction" in data:
                 data["extraction"] = extraction_model.model_validate(data["extraction"])
@@ -487,21 +521,14 @@
 
         result_save_dir = Path(result_save_dir)
         result_save_dir.mkdir(parents=True, exist_ok=True)
-<<<<<<< HEAD
         if config and config.output_xml:
             save_path = result_save_dir / f"{result_name}.xml"
-            xml_bytes = dicttoxml(result.model_dump(), custom_root='root', attr_type=False)
-            xml_string = xml_bytes.decode('utf-8')
-            save_path.write_text(xml_string, encoding="utf-8")
-            print(xml_string)
+            xml_bytes = dicttoxml(json.loads(dump_parsed_doc_json(result)), attr_type=False)
+            save_path.write_text(xml_bytes.decode('utf-8'))
         else:
             save_path = result_save_dir / f"{result_name}.json"
-            save_path.write_text(result.model_dump_json(), encoding="utf-8")
-=======
-        save_path = result_save_dir / f"{result_name}.json"
-        json_str = dump_parsed_doc_json(result)
-        save_path.write_text(json_str, encoding="utf-8")
->>>>>>> 20f4fd77
+            json_str = dump_parsed_doc_json(result)
+            save_path.write_text(json_str, encoding="utf-8")
         _LOGGER.info(f"Saved the parsed result to '{save_path}'")
 
         return save_path

--- conflicted
+++ resolved
@@ -113,13 +113,8 @@
 class ParsedDocument(BaseModel, Generic[T]):
     markdown: str
     chunks: list[Chunk]
-<<<<<<< HEAD
-    extracted_schema: Optional[dict[str, Any]] = None
-    extraction_metadata: Optional[dict[str, Any]] = None
-=======
     extracted_schema: Optional[T] = None
     extraction_metadata: Optional[BaseModel] = None
->>>>>>> 375e013d
     start_page_idx: int
     end_page_idx: int
     doc_type: Literal["pdf", "image"]

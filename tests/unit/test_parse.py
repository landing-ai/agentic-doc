--- conflicted
+++ resolved
@@ -921,11 +921,7 @@
                 include_marginalia=False,
                 include_metadata_in_markdown=False,
                 grounding_save_dir=None,
-<<<<<<< HEAD
-                extraction_model=None
-=======
                 extraction_model=None,
->>>>>>> 375e013d
             )
 
     def test_parse_list_with_save_dir(self, temp_dir, mock_parsed_document):
@@ -972,7 +968,6 @@
                 grounding_save_dir=None,
                 extraction_model=None,
             )
-
     def test_parse_with_extraction_model(self, temp_dir, mock_parsed_document):
         """Test parsing with an extraction model."""
         test_file = temp_dir / "test.pdf"
@@ -995,9 +990,6 @@
                 include_metadata_in_markdown=True,
                 grounding_save_dir=None,
                 extraction_model=EmployeeFields,
-<<<<<<< HEAD
-            )
-=======
             )
 
     def test_extraction_metadata_with_simple_model(self, sample_image_path):
@@ -1281,5 +1273,4 @@
             result = parse(sample_image_path, extraction_model=PersonWithSkills)
             assert result[0].extracted_schema is None
             assert result[0].extraction_metadata is None
-            assert  'validation error' in result[0].errors[0].error.lower()
->>>>>>> 375e013d
+            assert  'validation error' in result[0].errors[0].error.lower()